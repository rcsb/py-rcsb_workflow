##
# File: ProteinTargetSequenceWorkflow.py
# Date: 8-Dec-2020  jdw
#
#  Workflow wrapper  --  protein target ETL operations
#    1. generate PDB protein sequence fasta file and related metadata --
#
#  Updates:
##
__docformat__ = "restructuredtext en"
__author__ = "John Westbrook"
__email__ = "jwest@rcsb.rutgers.edu"
__license__ = "Apache 2.0"

import logging
import os
import time

from rcsb.exdb.seq.PolymerEntityExtractor import PolymerEntityExtractor
from rcsb.utils.io.MarshalUtil import MarshalUtil
from rcsb.utils.seqalign.MMseqsUtils import MMseqsUtils
from rcsb.utils.seq.UniProtIdMappingProvider import UniProtIdMappingProvider
from rcsb.utils.targets.CARDTargetProvider import CARDTargetProvider
from rcsb.utils.targets.CARDTargetFeatureProvider import CARDTargetFeatureProvider
from rcsb.utils.targets.ChEMBLTargetProvider import ChEMBLTargetProvider
from rcsb.utils.targets.DrugBankTargetProvider import DrugBankTargetProvider
from rcsb.utils.targets.PharosTargetProvider import PharosTargetProvider
from rcsb.utils.targets.SAbDabTargetProvider import SAbDabTargetProvider
from rcsb.utils.targets.SAbDabTargetFeatureProvider import SAbDabTargetFeatureProvider

logger = logging.getLogger(__name__)


class ProteinTargetSequenceWorkflow(object):
    def __init__(self, cfgOb, cachePath, **kwargs):
        """Workflow wrapper  --  protein target ETL operations."""
        #
        _ = kwargs
        self.__cfgOb = cfgOb
        self.__configName = cfgOb.getDefaultSectionName()
        self.__cachePath = os.path.abspath(cachePath)
        self.__fastaCachePath = os.path.join(self.__cachePath, "FASTA")
        self.__seqDbCachePath = os.path.join(self.__cachePath, "seq-databases")
        self.__resultCachePath = os.path.join(self.__cachePath, "seq-search-results")
        self.__umP = None
        self.__defaultResourceNameList = ["sabdab", "card", "drugbank", "chembl", "pharos"]

    def testCache(self):
        return True

    def exportProteinEntityFasta(self, resourceName="pdbprent"):
        """Export protein entity sequence data (fasta, taxon mapping, and essential details)"""
        ok = False
        try:
            #
            pEx = PolymerEntityExtractor(self.__cfgOb)
            fastaPath = self.__getFastaPath(resourceName)
            taxonPath = self.__getTaxonPath(resourceName)
            detailsPath = self.__getDetailsPath(resourceName)
            ok = pEx.exportProteinEntityFasta(fastaPath, taxonPath, detailsPath)
        except Exception as e:
            logger.exception("Failing with %s", str(e))
        return ok

    def initUniProtTaxonomy(self):
        if not self.__umP:
            startTime = time.time()
            umP = UniProtIdMappingProvider(cachePath=self.__cachePath)
            umP.restore(self.__cfgOb, self.__configName)
            umP.reload(useCache=True, useLegacy=False, fmt="tdd", mapNames=["NCBI-taxon"])
            logger.info("Initialized UniProt Id mapping at %s (%.4f seconds)", time.strftime("%Y %m %d %H:%M:%S", time.localtime()), time.time() - startTime)
            ok = umP.testCache()
            if ok:
                self.__umP = umP
        return ok

    def updateUniProtTaxonomy(self):
        startTime = time.time()
        umP = UniProtIdMappingProvider(cachePath=self.__cachePath)
        umP.clearCache()
        ok1 = umP.reload(useCache=True, useLegacy=False, fmt="tdd", mapNames=["NCBI-taxon"])
        logger.info("Completed building UniProt Id mapping (%r) at %s (%.4f seconds)", ok1, time.strftime("%Y %m %d %H:%M:%S", time.localtime()), time.time() - startTime)
        if ok1:
            ok2 = umP.backup(self.__cfgOb, self.__configName)
        return ok1 & ok2

    def exportTargets(self, useCache=True, addTaxonomy=False, reloadPharos=False, fromDbPharos=False, resourceNameList=None):
        resourceNameList = resourceNameList if resourceNameList else self.__defaultResourceNameList
        retOk = True
        for resourceName in resourceNameList:
            startTime = time.time()
            ok = self.__exportTargetFasta(resourceName, useCache=useCache, addTaxonomy=addTaxonomy, reloadPharos=reloadPharos, fromDbPharos=fromDbPharos)
            logger.info("Completed loading %s targets (status %r)at %s (%.4f seconds)", resourceName, ok, time.strftime("%Y %m %d %H:%M:%S", time.localtime()), time.time() - startTime)
            retOk = retOk and ok
        return retOk

    def __exportTargetFasta(self, resourceName, useCache=True, addTaxonomy=False, reloadPharos=False, fromDbPharos=False):
        ok = False
        try:
            configName = self.__cfgOb.getDefaultSectionName()
            fastaPath = self.__getFastaPath(resourceName)
            taxonPath = self.__getTaxonPath(resourceName)
            if resourceName == "card":
                cardtP = CARDTargetProvider(cachePath=self.__cachePath, useCache=useCache)
                if cardtP.testCache():
                    ok = cardtP.exportCardFasta(fastaPath, taxonPath)
            elif resourceName == "drugbank":
                user = self.__cfgOb.get("_DRUGBANK_AUTH_USERNAME", sectionName=configName)
                pw = self.__cfgOb.get("_DRUGBANK_AUTH_PASSWORD", sectionName=configName)
                dbtP = DrugBankTargetProvider(cachePath=self.__cachePath, useCache=useCache, username=user, password=pw)
                if dbtP.testCache():
                    ok = dbtP.exportFasta(fastaPath, taxonPath, addTaxonomy=addTaxonomy)
            elif resourceName == "chembl":
                chtP = ChEMBLTargetProvider(cachePath=self.__cachePath, useCache=useCache)
                if chtP.testCache():
                    ok = chtP.exportFasta(fastaPath, taxonPath, addTaxonomy=addTaxonomy)
            elif resourceName == "pharos":
                user = self.__cfgOb.get("_MYSQL_DB_USER_NAME", sectionName=configName)
                pw = self.__cfgOb.get("_MYSQL_DB_PASSWORD_ALT", sectionName=configName)
                ptP = PharosTargetProvider(cachePath=self.__cachePath, useCache=useCache, reloadDb=reloadPharos, fromDb=fromDbPharos, mysqlUser=user, mysqlPassword=pw)
                if not (reloadPharos or fromDbPharos):
                    ok = ptP.restore(self.__cfgOb, configName)
                if ptP.testCache():
                    ok = ptP.exportProteinFasta(fastaPath, taxonPath, addTaxonomy=addTaxonomy)
            elif resourceName == "sabdab":
                stP = SAbDabTargetProvider(cachePath=self.__cachePath, useCache=False)
                if stP.testCache():
                    ok = stP.exportFasta(fastaPath)
            elif resourceName == "pdbprent":
                pEx = PolymerEntityExtractor(self.__cfgOb)
                detailsPath = self.__getDetailsPath(resourceName)
                ok = pEx.exportProteinEntityFasta(fastaPath, taxonPath, detailsPath)
        except Exception as e:
            logger.exception("Failing for %r with %s", resourceName, str(e))
        #
        return ok

    def createSearchDatabases(self, resourceNameList=None, timeOutSeconds=3600, verbose=False):
        """Create sequence search databases for the input resources and optionally include taxonomy details"""
        try:
            resourceNameList = resourceNameList if resourceNameList else self.__defaultResourceNameList
            retOk = True
            for resourceName in resourceNameList:
                startTime = time.time()
                fastaPath = self.__getFastaPath(resourceName)
                taxonPath = self.__getTaxonPath(resourceName)
                mmS = MMseqsUtils(cachePath=self.__cachePath)
                ok = mmS.createSearchDatabase(fastaPath, self.__seqDbCachePath, resourceName, timeOut=timeOutSeconds, verbose=verbose)
                if ok and taxonPath:
                    ok = mmS.createTaxonomySearchDatabase(taxonPath, self.__seqDbCachePath, resourceName, timeOut=timeOutSeconds)
                logger.info(
                    "Completed creating sequence databases for %s targets (status %r) at %s (%.4f seconds)",
                    resourceName,
                    ok,
                    time.strftime("%Y %m %d %H:%M:%S", time.localtime()),
                    time.time() - startTime,
                )
                retOk = retOk and ok
            return retOk
        except Exception as e:
            logger.exception("Failing with %s", str(e))
            retOk = False
        return retOk

    def searchDatabases(self, queryResourceNameList, referenceResourceName, identityCutoff=0.90, timeOutSeconds=3600, sensitivity=4.5):
        """Search for similar sequences for each query resource in the reference resource"""
        ok = False
        try:
            mU = MarshalUtil()
            mU.mkdir(self.__resultCachePath)
            mmS = MMseqsUtils(cachePath=self.__cachePath)
            retOk = True
            for queryResourceName in queryResourceNameList:
                resultPath = self.__getSearchResultPath(queryResourceName, referenceResourceName)
                mmS = MMseqsUtils(cachePath=self.__cachePath)
                ok = mmS.searchDatabase(
                    queryResourceName,
                    self.__seqDbCachePath,
                    referenceResourceName,
                    resultPath,
                    minSeqId=identityCutoff,
                    timeOut=timeOutSeconds,
                    sensitivity=sensitivity,
                )
                taxonPath = self.__getTaxonPath(queryResourceName)
                if taxonPath and mU.exists(taxonPath):
                    mD = mmS.getMatchResults(resultPath, taxonPath, useTaxonomy=True, misMatchCutoff=-1, sequenceIdentityCutoff=identityCutoff)
                else:
                    mD = mmS.getMatchResults(resultPath, None, useTaxonomy=False, misMatchCutoff=-1, sequenceIdentityCutoff=identityCutoff)
                logger.info("Search result %r (status %r) (queries with matches %d)", queryResourceName, ok, len(mD))
                filteredPath = self.__getFilteredSearchResultPath(queryResourceName, referenceResourceName)
                mU.doExport(filteredPath, mD, fmt="json", indent=3)
                retOk = retOk and ok
            return retOk
        except Exception as e:
            logger.exception("Failing with %s", str(e))
<<<<<<< HEAD
        return ok

    def search(self, referenceName, resourceNameList=None, identityCutoff=0.90, timeOut=10, sensitivity=4.5, useBitScore=False):
        resourceNameList = resourceNameList if resourceNameList else ["sabdab", "card", "drugbank", "chembl", "pharos"]
        retOk = True
        for resourceName in resourceNameList:
            startTime = time.time()
            ok = self.__searchSimilar(referenceName, resourceName, identityCutoff=identityCutoff, timeOut=timeOut, sensitivity=sensitivity, useBitScore=useBitScore)
            logger.info(
                "Completed searching %s targets (status %r) (cutoff=%r) at %s (%.4f seconds)",
                resourceName,
                ok,
                identityCutoff,
                time.strftime("%Y %m %d %H:%M:%S", time.localtime()),
                time.time() - startTime,
            )
            retOk = retOk and ok
        #
        return retOk

    def __searchSimilar(self, referenceName, resourceName, identityCutoff=0.90, timeOut=10, sensitivity=4.5, useBitScore=False):
        """Map similar sequences between reference resource and input resource -"""
        try:
            resultDirPath = self.getResultDirPath()
            taxonPath = self.getTaxonPath(resourceName)
            seqDbTopPath = self.getDatabasePath()
            mU = MarshalUtil(workPath=self.__cachePath)
            mU.mkdir(resultDirPath)
            #
            mmS = MMseqsUtils(cachePath=self.__cachePath)
            ky = referenceName + "-" + resourceName
            rawPath = os.path.join(resultDirPath, ky + "-raw.json")
            resultPath = os.path.join(resultDirPath, ky + "-results.json")
=======
            retOk = False
        return retOk

    def __getFilteredSearchResultPath(self, queryResourceName, referenceResourceName):
        return os.path.join(self.__resultCachePath, queryResourceName + "-vs-" + referenceResourceName + "-filtered-results.json")
>>>>>>> af041468

    def __getSearchResultPath(self, queryResourceName, referenceResourceName):
        return os.path.join(self.__resultCachePath, queryResourceName + "-vs-" + referenceResourceName + "-raw-results.json")

<<<<<<< HEAD
            ok = mmS.searchDatabase(resourceName, seqDbTopPath, referenceName, rawPath, minSeqId=identityCutoff, timeOut=timeOut, sensitivity=sensitivity)
            #
            logger.info("bitScore filtering (%r)", useBitScore)
            if mU.exists(taxonPath):
                mL = mmS.getMatchResults(rawPath, taxonPath, useTaxonomy=True, misMatchCutoff=-1, sequenceIdentityCutoff=identityCutoff, useBitScore=useBitScore)
            else:
                mL = mmS.getMatchResults(rawPath, None, useTaxonomy=False, misMatchCutoff=-1, sequenceIdentityCutoff=identityCutoff, useBitScore=useBitScore)

            logger.info("Query sequences with matches %r (%d)", resourceName, len(mL))
            mU.doExport(resultPath, mL, fmt="json")
            return ok and mL is not None
        except Exception as e:
            logger.exception("Failing with %s", str(e))
        return False

    def buildFeatures(self, referenceName, resourceNameList=None):
        resourceNameList = resourceNameList if resourceNameList else ["sabdab", "card"]
        retOk = True
        for resourceName in resourceNameList:
            startTime = time.time()
            ok = self.__buildFeatures(referenceName, resourceName)
            logger.info(
                "Completed building features for %s (status %r)  at %s (%.4f seconds)",
                resourceName,
                ok,
                time.strftime("%Y %m %d %H:%M:%S", time.localtime()),
                time.time() - startTime,
            )
            retOk = retOk and ok
        #
        return retOk

    def __buildFeatures(self, referenceName, resourceName):
        """Map similar sequences between reference resource and input resource -"""
        try:
            resultDirPath = self.getResultDirPath()
            mU = MarshalUtil(workPath=self.__cachePath)
            ky = referenceName + "-" + resourceName
            seqMatchResultsPath = os.path.join(resultDirPath, ky + "-results.json")
            #
            if resourceName == "sabdab":
                stfP = SAbDabTargetFeatureProvider(cachePath=self.__cachePath, useCache=True)
                ok = stfP.testCache()
                ok = stfP.buildFeatureList(seqMatchResultsPath)

            elif resourceName == "card":
                stfP = CARDTargetFeatureProvider(cachePath=self.__cachePath, useCache=True)
                ok = stfP.testCache()
                ok = stfP.buildFeatureList(seqMatchResultsPath)

            return ok
        except Exception as e:
            logger.exception("Failing with %s", str(e))
        return False
=======
    def __getFastaPath(self, resourceName):
        return os.path.join(self.__fastaCachePath, resourceName + "-targets.fa")

    def __getTaxonPath(self, resourceName):
        if resourceName == "sabdab":
            return None
        return os.path.join(self.__fastaCachePath, resourceName + "-targets-taxon.tdd")

    def __getDetailsPath(self, resourceName):
        return os.path.join(self.__cachePath, resourceName, resourceName + "-details.json")
>>>>>>> af041468
<|MERGE_RESOLUTION|>--- conflicted
+++ resolved
@@ -194,7 +194,6 @@
             return retOk
         except Exception as e:
             logger.exception("Failing with %s", str(e))
-<<<<<<< HEAD
         return ok
 
     def search(self, referenceName, resourceNameList=None, identityCutoff=0.90, timeOut=10, sensitivity=4.5, useBitScore=False):
@@ -228,18 +227,10 @@
             ky = referenceName + "-" + resourceName
             rawPath = os.path.join(resultDirPath, ky + "-raw.json")
             resultPath = os.path.join(resultDirPath, ky + "-results.json")
-=======
-            retOk = False
-        return retOk
-
-    def __getFilteredSearchResultPath(self, queryResourceName, referenceResourceName):
-        return os.path.join(self.__resultCachePath, queryResourceName + "-vs-" + referenceResourceName + "-filtered-results.json")
->>>>>>> af041468
 
     def __getSearchResultPath(self, queryResourceName, referenceResourceName):
         return os.path.join(self.__resultCachePath, queryResourceName + "-vs-" + referenceResourceName + "-raw-results.json")
 
-<<<<<<< HEAD
             ok = mmS.searchDatabase(resourceName, seqDbTopPath, referenceName, rawPath, minSeqId=identityCutoff, timeOut=timeOut, sensitivity=sensitivity)
             #
             logger.info("bitScore filtering (%r)", useBitScore)
@@ -293,16 +284,4 @@
             return ok
         except Exception as e:
             logger.exception("Failing with %s", str(e))
-        return False
-=======
-    def __getFastaPath(self, resourceName):
-        return os.path.join(self.__fastaCachePath, resourceName + "-targets.fa")
-
-    def __getTaxonPath(self, resourceName):
-        if resourceName == "sabdab":
-            return None
-        return os.path.join(self.__fastaCachePath, resourceName + "-targets-taxon.tdd")
-
-    def __getDetailsPath(self, resourceName):
-        return os.path.join(self.__cachePath, resourceName, resourceName + "-details.json")
->>>>>>> af041468
+        return False