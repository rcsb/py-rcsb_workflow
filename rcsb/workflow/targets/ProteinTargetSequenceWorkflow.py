--- conflicted
+++ resolved
@@ -17,15 +17,8 @@
 import time
 
 from rcsb.exdb.seq.PolymerEntityExtractor import PolymerEntityExtractor
-<<<<<<< HEAD
 from rcsb.utils.io.MarshalUtil import MarshalUtil
 from rcsb.utils.seqalign.MMseqsUtils import MMseqsUtils
-=======
-
-from rcsb.utils.io.MarshalUtil import MarshalUtil
-from rcsb.utils.seqalign.MMseqsUtils import MMseqsUtils
-
->>>>>>> e62d89f8
 from rcsb.utils.seq.UniProtIdMappingProvider import UniProtIdMappingProvider
 from rcsb.utils.targets.CARDTargetProvider import CARDTargetProvider
 from rcsb.utils.targets.ChEMBLTargetProvider import ChEMBLTargetProvider
@@ -48,43 +41,21 @@
         self.__seqDbCachePath = os.path.join(self.__cachePath, "seq-databases")
         self.__resultCachePath = os.path.join(self.__cachePath, "seq-search-results")
         self.__umP = None
-<<<<<<< HEAD
         self.__defaultResourceNameList = ["sabdab", "card", "drugbank", "chembl", "pharos"]
-=======
-        self.__nameMap = {
-            "pdb": "pdb-protein",
-            "sabdab": "sabdab-protein",
-            "card": "card-protein",
-            "drugbank": "drugbank-protein",
-            "chembl": "chembl-protein",
-            "pharos": "pharos-protein",
-        }
->>>>>>> e62d89f8
 
     def testCache(self):
         return True
 
-<<<<<<< HEAD
     def exportProteinEntityFasta(self, resourceName="pdbprent"):
-=======
-    def exportPDBProteinEntityFasta(self, minSeqLen=20):
->>>>>>> e62d89f8
         """Export protein entity sequence data (fasta, taxon mapping, and essential details)"""
         ok = False
         try:
             #
             pEx = PolymerEntityExtractor(self.__cfgOb)
-<<<<<<< HEAD
             fastaPath = self.__getFastaPath(resourceName)
             taxonPath = self.__getTaxonPath(resourceName)
             detailsPath = self.__getDetailsPath(resourceName)
             ok = pEx.exportProteinEntityFasta(fastaPath, taxonPath, detailsPath)
-=======
-            fastaPath = self.getFastaPath("pdb")
-            taxonPath = self.getTaxonPath("pdb")
-            detailsPath = os.path.join(self.__cachePath, "pdb-targets", "pdb-protein-entity-details.json")
-            ok = pEx.exportProteinEntityFasta(fastaPath, taxonPath, detailsPath, minSeqLen=minSeqLen)
->>>>>>> e62d89f8
         except Exception as e:
             logger.exception("Failing with %s", str(e))
         return ok
@@ -116,48 +87,17 @@
         retOk = True
         for resourceName in resourceNameList:
             startTime = time.time()
-<<<<<<< HEAD
             ok = self.__exportTargetFasta(resourceName, useCache=useCache, addTaxonomy=addTaxonomy, reloadPharos=reloadPharos, fromDbPharos=fromDbPharos)
-=======
-            ok = self.__exportTargetFasta(resourceName, useCache=useCache, addTaxonomy=addTaxonomy, reloadPharos=reloadPharos)
->>>>>>> e62d89f8
             logger.info("Completed loading %s targets (status %r)at %s (%.4f seconds)", resourceName, ok, time.strftime("%Y %m %d %H:%M:%S", time.localtime()), time.time() - startTime)
             retOk = retOk and ok
         return retOk
 
-<<<<<<< HEAD
     def __exportTargetFasta(self, resourceName, useCache=True, addTaxonomy=False, reloadPharos=False, fromDbPharos=False):
         ok = False
         try:
             configName = self.__cfgOb.getDefaultSectionName()
             fastaPath = self.__getFastaPath(resourceName)
             taxonPath = self.__getTaxonPath(resourceName)
-=======
-    def getFastaPath(self, resourceName):
-        fp = None
-        if resourceName in self.__nameMap:
-            fp = os.path.join(self.__fastaCachePath, self.__nameMap[resourceName] + "-targets.fa")
-        return fp
-
-    def getTaxonPath(self, resourceName):
-        fp = None
-        if resourceName in self.__nameMap:
-            fp = os.path.join(self.__fastaCachePath, self.__nameMap[resourceName] + "-targets-taxon.tdd")
-        return fp
-
-    def getDatabasePath(self):
-        return os.path.join(self.__cachePath, "db")
-
-    def getResultDirPath(self):
-        return os.path.join(self.__cachePath, "sequence-comparison-results")
-
-    def __exportTargetFasta(self, resourceName, useCache=True, addTaxonomy=False, reloadPharos=False):
-        ok = False
-        try:
-            configName = self.__cfgOb.getDefaultSectionName()
-            fastaPath = self.getFastaPath(resourceName)
-            taxonPath = self.getTaxonPath(resourceName)
->>>>>>> e62d89f8
             if resourceName == "card":
                 cardtP = CARDTargetProvider(cachePath=self.__cachePath, useCache=useCache)
                 if cardtP.testCache():
@@ -175,19 +115,10 @@
             elif resourceName == "pharos":
                 user = self.__cfgOb.get("_MYSQL_DB_USER_NAME", sectionName=configName)
                 pw = self.__cfgOb.get("_MYSQL_DB_PASSWORD_ALT", sectionName=configName)
-<<<<<<< HEAD
                 ptP = PharosTargetProvider(cachePath=self.__cachePath, useCache=useCache, reloadDb=reloadPharos, fromDb=fromDbPharos, mysqlUser=user, mysqlPassword=pw)
                 if not (reloadPharos or fromDbPharos):
                     ok = ptP.restore(self.__cfgOb, configName)
                 if ptP.testCache():
-=======
-                ptP = PharosTargetProvider(cachePath=self.__cachePath, useCache=useCache, reloadDb=reloadPharos, fromDb=reloadPharos, mysqlUser=user, mysqlPassword=pw)
-                if reloadPharos:
-                    ok = ptP.testCache()
-                else:
-                    ok = ptP.restore(self.__cfgOb, self.__configName)
-                if ok:
->>>>>>> e62d89f8
                     ok = ptP.exportProteinFasta(fastaPath, taxonPath, addTaxonomy=addTaxonomy)
             elif resourceName == "sabdab":
                 stP = SAbDabTargetProvider(cachePath=self.__cachePath, useCache=False)
@@ -202,7 +133,6 @@
         #
         return ok
 
-<<<<<<< HEAD
     def createSearchDatabases(self, resourceNameList=None, timeOutSeconds=3600, verbose=False):
         """Create sequence search databases for the input resources and optionally include taxonomy details"""
         try:
@@ -280,90 +210,4 @@
         return os.path.join(self.__fastaCachePath, resourceName + "-targets-taxon.tdd")
 
     def __getDetailsPath(self, resourceName):
-        return os.path.join(self.__cachePath, resourceName, resourceName + "-details.json")
-=======
-    def makeSearchDatabase(self, resourceNameList=None, timeOut=60):
-        resourceNameList = resourceNameList if resourceNameList else ["sabdab", "card", "drugbank", "chembl", "pharos"]
-        retOk = True
-        for resourceName in resourceNameList:
-            startTime = time.time()
-            ok = self.__makeSearchDatabase(resourceName, timeOut=timeOut)
-            logger.info("Completed loading %s targets (status %r) at %s (%.4f seconds)", resourceName, ok, time.strftime("%Y %m %d %H:%M:%S", time.localtime()), time.time() - startTime)
-            retOk = retOk and ok
-        #
-        return retOk
-
-    def __makeSearchDatabase(self, resourceName, timeOut=None):
-        """Create search database for the input resource.
-
-        Args:
-            resourceName (str): resource name (e.g., drugbank)
-
-        Returns:
-            (bool): True for success or false otherwise
-        """
-        try:
-
-            mU = MarshalUtil(workPath=self.__cachePath)
-            fastaPath = self.getFastaPath(resourceName)
-            taxonPath = self.getTaxonPath(resourceName)
-            seqDbTopPath = self.getDatabasePath()
-            mU.mkdir(seqDbTopPath)
-            #
-
-            mmS = MMseqsUtils(cachePath=self.__cachePath)
-            ok = mmS.createSearchDatabase(fastaPath, seqDbTopPath, resourceName, timeOut=timeOut, verbose=True)
-            if ok and mU.exists(taxonPath):
-                ok = mmS.createTaxonomySearchDatabase(taxonPath, seqDbTopPath, resourceName, timeOut=timeOut)
-        except Exception as e:
-            logger.exception("Failing with %s", str(e))
-        return ok
-
-    def search(self, referenceName, resourceNameList=None, identityCutoff=0.90, timeOut=10, sensitivity=4.5):
-        resourceNameList = resourceNameList if resourceNameList else ["sabdab", "card", "drugbank", "chembl", "pharos"]
-        retOk = True
-        for resourceName in resourceNameList:
-            startTime = time.time()
-            ok = self.__searchSimilar(referenceName, resourceName, identityCutoff=identityCutoff, timeOut=timeOut, sensitivity=sensitivity)
-            logger.info(
-                "Completed searching %s targets (status %r) (cutoff=%r) at %s (%.4f seconds)",
-                resourceName,
-                ok,
-                identityCutoff,
-                time.strftime("%Y %m %d %H:%M:%S", time.localtime()),
-                time.time() - startTime,
-            )
-            retOk = retOk and ok
-        #
-        return retOk
-
-    def __searchSimilar(self, referenceName, resourceName, identityCutoff=0.90, timeOut=10, sensitivity=4.5):
-        """Map similar sequences between reference resource and input resource -"""
-        try:
-            resultDirPath = self.getResultDirPath()
-            taxonPath = self.getTaxonPath(resourceName)
-            seqDbTopPath = self.getDatabasePath()
-            mU = MarshalUtil(workPath=self.__cachePath)
-            mU.mkdir(resultDirPath)
-            #
-            mmS = MMseqsUtils(cachePath=self.__cachePath)
-            ky = referenceName + "-" + resourceName
-            rawPath = os.path.join(resultDirPath, ky + "-raw.json")
-            resultPath = os.path.join(resultDirPath, ky + "-results.json")
-
-            mmS = MMseqsUtils(cachePath=self.__cachePath)
-
-            ok = mmS.searchDatabase(resourceName, seqDbTopPath, referenceName, rawPath, minSeqId=identityCutoff, timeOut=timeOut, sensitivity=sensitivity)
-            #
-            if mU.exists(taxonPath):
-                mL = mmS.getMatchResults(rawPath, taxonPath, useTaxonomy=True, misMatchCutoff=-1, sequenceIdentityCutoff=identityCutoff)
-            else:
-                mL = mmS.getMatchResults(rawPath, None, useTaxonomy=False, misMatchCutoff=-1, sequenceIdentityCutoff=identityCutoff)
-
-            logger.info("Search result %r (%d)", resourceName, len(mL))
-            mU.doExport(resultPath, mL, fmt="json")
-            return ok and mL is not None
-        except Exception as e:
-            logger.exception("Failing with %s", str(e))
-        return False
->>>>>>> e62d89f8
+        return os.path.join(self.__cachePath, resourceName, resourceName + "-details.json")