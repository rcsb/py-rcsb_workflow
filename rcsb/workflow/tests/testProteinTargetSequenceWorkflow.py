##
# File:    ProteinTargetSequenceTests.py
# Author:  J. Westbrook
# Date:    8-Dec-2020
#
# Updates:
#
##
"""
Tests for protein target data ETL operations.
"""
__docformat__ = "restructuredtext en"
__author__ = "John Westbrook"
__email__ = "jwest@rcsb.rutgers.edu"
__license__ = "Apache 2.0"

import logging
import os
import platform
import resource
import time
import unittest

from rcsb.workflow.targets.ProteinTargetSequenceWorkflow import ProteinTargetSequenceWorkflow
from rcsb.utils.config.ConfigUtil import ConfigUtil


logging.basicConfig(level=logging.INFO, format="%(asctime)s [%(levelname)s]-%(module)s.%(funcName)s: %(message)s")
logger = logging.getLogger()

HERE = os.path.abspath(os.path.dirname(__file__))
TOPDIR = os.path.dirname(os.path.dirname(os.path.dirname(HERE)))


class ProteinTargetSequenceWorkflowTests(unittest.TestCase):
    skipFull = False

    def setUp(self):
        self.__mockTopPath = os.path.join(TOPDIR, "rcsb", "mock-data")
        configPath = os.path.join(TOPDIR, "rcsb", "mock-data", "config", "dbload-setup-example.yml")
        configName = "site_info_remote_configuration"
        self.__cfgOb = ConfigUtil(configPath=configPath, defaultSectionName=configName, mockTopPath=self.__mockTopPath)
        self.__cachePath = os.path.join(HERE, "test-output", "CACHE")
        #
        self.__startTime = time.time()
        logger.debug("Starting %s at %s", self.id(), time.strftime("%Y %m %d %H:%M:%S", time.localtime()))

    def tearDown(self):
        unitS = "MB" if platform.system() == "Darwin" else "GB"
        rusageMax = resource.getrusage(resource.RUSAGE_SELF).ru_maxrss
        logger.info("Maximum resident memory size %.4f %s", rusageMax / 10 ** 6, unitS)
        endTime = time.time()
        logger.info("Completed %s at %s (%.4f seconds)\n", self.id(), time.strftime("%Y %m %d %H:%M:%S", time.localtime()), endTime - self.__startTime)

    @unittest.skipIf(skipFull, "Very long test")
    def testFetchUniProtTaxonomy(self):
        """Test case - fetch UniProt taxonomy mapping"""
        try:
            ptsW = ProteinTargetSequenceWorkflow(self.__cfgOb, self.__cachePath)
            ok = ptsW.fetchUniProtTaxonomy()
            self.assertTrue(ok)
        except Exception as e:
            logger.exception("Failing with %s", str(e))
            self.fail()

    @unittest.skipIf(skipFull, "Database dependency")
    def testProteinEntityData(self):
        """Test case - export protein entity sequence Fasta, taxonomy, and sequence details"""
        try:
            ptsW = ProteinTargetSequenceWorkflow(self.__cfgOb, self.__cachePath)
            ok = ptsW.exportPDBProteinEntityFasta()
            self.assertTrue(ok)
        except Exception as e:
            logger.exception("Failing with %s", str(e))
            self.fail()

    @unittest.skipIf(skipFull, "Stash dependency")
    def testExportFastaAbbrev(self):
        """Test case - export FASTA target files (short test w/o pharos)"""
        try:
            ptsW = ProteinTargetSequenceWorkflow(self.__cfgOb, self.__cachePath)
            ok = ptsW.exportTargets(useCache=True, addTaxonomy=False, reloadPharos=False, resourceNameList=["sabdab", "card", "drugbank", "chembl", "pharos"])
            self.assertTrue(ok)
        except Exception as e:
            logger.exception("Failing with %s", str(e))
            self.fail()

    @unittest.skipIf(skipFull, "Very long test")
<<<<<<< HEAD
    def testExportFasta(self):
        """Test case - export FASTA target files"""
        try:
            ptsW = ProteinTargetSequenceWorkflow(self.__cfgOb, self.__cachePath)
            ok = ptsW.exportTargets(useCache=True, addTaxonomy=True, reloadPharos=False, resourceNameList=["sabdab", "card", "drugbank", "chembl", "pharos"])
=======
    def testExportFastaWithTaxonomy(self):
        """Test case - export FASTA target files including taxonomy"""
        try:
            ptsW = ProteinTargetSequenceWorkflow(self.__cfgOb, self.__cachePath)
            ok = ptsW.exportTargets(useCache=True, addTaxonomy=True, reloadPharos=False, resourceNameList=["sabdab", "card", "drugbank", "chembl", "pharos"])
            self.assertTrue(ok)
        except Exception as e:
            logger.exception("Failing with %s", str(e))
            self.fail()

    @unittest.skipIf(skipFull, "Very long test")
    def testCreateSearchDatabases(self):
        """Test case - create search databases"""
        try:
            ptsW = ProteinTargetSequenceWorkflow(self.__cfgOb, self.__cachePath)
            ok = ptsW.makeSearchDatabase(resourceNameList=["pdb", "sabdab", "card", "drugbank", "chembl", "pharos"])
>>>>>>> e62d89f8
            self.assertTrue(ok)
        except Exception as e:
            logger.exception("Failing with %s", str(e))
            self.fail()

    @unittest.skipIf(skipFull, "Very long test")
<<<<<<< HEAD
    def testCreateSearchDatabases(self):
        """Test case - create search databases"""
        try:
            ptsW = ProteinTargetSequenceWorkflow(self.__cfgOb, self.__cachePath)
            ok = ptsW.createSearchDatabases(resourceNameList=["sabdab", "card", "drugbank", "chembl", "pharos", "pdbprent"], timeOutSeconds=3600, verbose=False)
=======
    def testSearchDatabases(self):
        """Test case - search databases"""
        try:
            ptsW = ProteinTargetSequenceWorkflow(self.__cfgOb, self.__cachePath)
            ok = ptsW.search(referenceName="pdb", resourceNameList=["sabdab", "card", "drugbank", "chembl", "pharos"], identityCutoff=0.95, sensitivity=4.5, timeOut=100)
>>>>>>> e62d89f8
            self.assertTrue(ok)
        except Exception as e:
            logger.exception("Failing with %s", str(e))
            self.fail()

    @unittest.skipIf(skipFull, "Very long test")
<<<<<<< HEAD
    def testSearchDatabases(self):
        """Test case - search databases"""
        try:
            ptsW = ProteinTargetSequenceWorkflow(self.__cfgOb, self.__cachePath)
            ok = ptsW.searchDatabases(
                queryResourceNameList=["sabdab", "card", "drugbank", "chembl", "pharos"], referenceResourceName="pdbprent", identityCutoff=0.90, timeOutSeconds=3600, sensitivity=4.5
            )
=======
    def testFetchUniProtTaxonomy(self):
        """Test case - initialize the UniProt taxonomy provider (from scratch ~3482 secs)"""
        try:
            ptsW = ProteinTargetSequenceWorkflow(self.__cfgOb, self.__cachePath)
            ok = ptsW.updateUniProtTaxonomy()
            self.assertTrue(ok)
            ok = ptsW.initUniProtTaxonomy()
>>>>>>> e62d89f8
            self.assertTrue(ok)
        except Exception as e:
            logger.exception("Failing with %s", str(e))
            self.fail()


def abbrevSuite():
    suiteSelect = unittest.TestSuite()
    suiteSelect.addTest(ProteinTargetSequenceWorkflowTests("testProteinEntityData"))
    suiteSelect.addTest(ProteinTargetSequenceWorkflowTests("testExportFastaAbbrev"))
    return suiteSelect


def fullSuite():
    suiteSelect = unittest.TestSuite()
    suiteSelect.addTest(ProteinTargetSequenceWorkflowTests("testFetchUniProtTaxonomy"))
    suiteSelect.addTest(ProteinTargetSequenceWorkflowTests("testProteinEntityData"))
    suiteSelect.addTest(ProteinTargetSequenceWorkflowTests("testExportFasta"))
    suiteSelect.addTest(ProteinTargetSequenceWorkflowTests("testCreateSearchDatabases"))
    suiteSelect.addTest(ProteinTargetSequenceWorkflowTests("testSearchDatabases"))

    return suiteSelect


if __name__ == "__main__":
    mySuite = fullSuite()
    unittest.TextTestRunner(verbosity=2).run(mySuite)<|MERGE_RESOLUTION|>--- conflicted
+++ resolved
@@ -57,7 +57,7 @@
         """Test case - fetch UniProt taxonomy mapping"""
         try:
             ptsW = ProteinTargetSequenceWorkflow(self.__cfgOb, self.__cachePath)
-            ok = ptsW.fetchUniProtTaxonomy()
+            ok = ptsW.initUniProtTaxonomy()
             self.assertTrue(ok)
         except Exception as e:
             logger.exception("Failing with %s", str(e))
@@ -68,7 +68,7 @@
         """Test case - export protein entity sequence Fasta, taxonomy, and sequence details"""
         try:
             ptsW = ProteinTargetSequenceWorkflow(self.__cfgOb, self.__cachePath)
-            ok = ptsW.exportPDBProteinEntityFasta()
+            ok = ptsW.exportProteinEntityFasta()
             self.assertTrue(ok)
         except Exception as e:
             logger.exception("Failing with %s", str(e))
@@ -86,15 +86,8 @@
             self.fail()
 
     @unittest.skipIf(skipFull, "Very long test")
-<<<<<<< HEAD
     def testExportFasta(self):
         """Test case - export FASTA target files"""
-        try:
-            ptsW = ProteinTargetSequenceWorkflow(self.__cfgOb, self.__cachePath)
-            ok = ptsW.exportTargets(useCache=True, addTaxonomy=True, reloadPharos=False, resourceNameList=["sabdab", "card", "drugbank", "chembl", "pharos"])
-=======
-    def testExportFastaWithTaxonomy(self):
-        """Test case - export FASTA target files including taxonomy"""
         try:
             ptsW = ProteinTargetSequenceWorkflow(self.__cfgOb, self.__cachePath)
             ok = ptsW.exportTargets(useCache=True, addTaxonomy=True, reloadPharos=False, resourceNameList=["sabdab", "card", "drugbank", "chembl", "pharos"])
@@ -108,34 +101,13 @@
         """Test case - create search databases"""
         try:
             ptsW = ProteinTargetSequenceWorkflow(self.__cfgOb, self.__cachePath)
-            ok = ptsW.makeSearchDatabase(resourceNameList=["pdb", "sabdab", "card", "drugbank", "chembl", "pharos"])
->>>>>>> e62d89f8
+            ok = ptsW.createSearchDatabases(resourceNameList=["sabdab", "card", "drugbank", "chembl", "pharos", "pdbprent"], timeOutSeconds=3600, verbose=False)
             self.assertTrue(ok)
         except Exception as e:
             logger.exception("Failing with %s", str(e))
             self.fail()
 
     @unittest.skipIf(skipFull, "Very long test")
-<<<<<<< HEAD
-    def testCreateSearchDatabases(self):
-        """Test case - create search databases"""
-        try:
-            ptsW = ProteinTargetSequenceWorkflow(self.__cfgOb, self.__cachePath)
-            ok = ptsW.createSearchDatabases(resourceNameList=["sabdab", "card", "drugbank", "chembl", "pharos", "pdbprent"], timeOutSeconds=3600, verbose=False)
-=======
-    def testSearchDatabases(self):
-        """Test case - search databases"""
-        try:
-            ptsW = ProteinTargetSequenceWorkflow(self.__cfgOb, self.__cachePath)
-            ok = ptsW.search(referenceName="pdb", resourceNameList=["sabdab", "card", "drugbank", "chembl", "pharos"], identityCutoff=0.95, sensitivity=4.5, timeOut=100)
->>>>>>> e62d89f8
-            self.assertTrue(ok)
-        except Exception as e:
-            logger.exception("Failing with %s", str(e))
-            self.fail()
-
-    @unittest.skipIf(skipFull, "Very long test")
-<<<<<<< HEAD
     def testSearchDatabases(self):
         """Test case - search databases"""
         try:
@@ -143,15 +115,6 @@
             ok = ptsW.searchDatabases(
                 queryResourceNameList=["sabdab", "card", "drugbank", "chembl", "pharos"], referenceResourceName="pdbprent", identityCutoff=0.90, timeOutSeconds=3600, sensitivity=4.5
             )
-=======
-    def testFetchUniProtTaxonomy(self):
-        """Test case - initialize the UniProt taxonomy provider (from scratch ~3482 secs)"""
-        try:
-            ptsW = ProteinTargetSequenceWorkflow(self.__cfgOb, self.__cachePath)
-            ok = ptsW.updateUniProtTaxonomy()
-            self.assertTrue(ok)
-            ok = ptsW.initUniProtTaxonomy()
->>>>>>> e62d89f8
             self.assertTrue(ok)
         except Exception as e:
             logger.exception("Failing with %s", str(e))
