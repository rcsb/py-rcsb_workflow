# File: setup.py
# Date: 1-Oct-2019
#
# Updates:
#  8-Jun-2021 jdw treat requirements.txt dependencies are authoratative, add markdown README.md text
#
import re

from setuptools import find_packages
from setuptools import setup

packages = []
thisPackage = "rcsb.workflow"

with open("rcsb/workflow/chem/__init__.py", "r") as fd:
    version = re.search(r'^__version__\s*=\s*[\'"]([^\'"]*)[\'"]', fd.read(), re.MULTILINE).group(1)


# Load packages from requirements*.txt
with open("requirements.txt", "r") as ifh:
    packagesRequired = [ln.strip() for ln in ifh.readlines()]

with open("README.md", "r") as ifh:
    longDescription = ifh.read()

if not version:
    raise RuntimeError("Cannot find version information")

setup(
    name=thisPackage,
    version=version,
<<<<<<< HEAD
    description="RCSB Python data processing and ETL/ELT entry points",
=======
    description="RCSB Python data processing and ETL/ELT workflow entry points",
>>>>>>> af041468
    long_description_content_type="text/markdown",
    long_description=longDescription,
    author="John Westbrook",
    author_email="john.westbrook@rcsb.org",
    url="https://github.com/rcsb/py-rcsb_workflow",
    #
    license="Apache 2.0",
    classifiers=[
        "Development Status :: 3 - Alpha",
        # 'Development Status :: 5 - Production/Stable',
        "Intended Audience :: Developers",
        "Natural Language :: English",
        "License :: OSI Approved :: Apache Software License",
        "Programming Language :: Python",
        "Programming Language :: Python :: 3",
<<<<<<< HEAD
        "Programming Language :: Python :: 3.9",
    ),
    # entry_points={"console_scripts": ["cactvs_annotate_mol=rcsb.workflow.cactvsAnnotateMol:main"]},
    #  The following is somewhat flakey --
    # dependency_links=[],
    install_requires=packagesRequired,
=======
        "Programming Language :: Python :: 3.8",
    ],
    # entry_points={"console_scripts": ["cactvs_annotate_mol=rcsb.workflow.cactvsAnnotateMol:main"]},
    #  The following is somewhat flakey --
    # dependency_links=[],
    install_requires=packagesRequired[1:],
>>>>>>> af041468
    packages=find_packages(exclude=["rcsb.mock-data", "rcsb.workflow.tests", "rcsb.workflow.tests-*", "tests.*"]),
    package_data={
        # If any package contains *.md or *.rst ...  files, include them:
        "": ["*.md", "*.rst", "*.txt", "*.cfg"]
    },
    #
    test_suite="rcsb.workflow.tests",
    tests_require=["tox"],
    #
    # Not configured ...
    extras_require={"dev": ["check-manifest"], "test": ["coverage"]},
    # Added for
    command_options={"build_sphinx": {"project": ("setup.py", thisPackage), "version": ("setup.py", version), "release": ("setup.py", version)}},
    # This setting for namespace package support -
    zip_safe=False,
)<|MERGE_RESOLUTION|>--- conflicted
+++ resolved
@@ -29,11 +29,7 @@
 setup(
     name=thisPackage,
     version=version,
-<<<<<<< HEAD
-    description="RCSB Python data processing and ETL/ELT entry points",
-=======
     description="RCSB Python data processing and ETL/ELT workflow entry points",
->>>>>>> af041468
     long_description_content_type="text/markdown",
     long_description=longDescription,
     author="John Westbrook",
@@ -49,21 +45,12 @@
         "License :: OSI Approved :: Apache Software License",
         "Programming Language :: Python",
         "Programming Language :: Python :: 3",
-<<<<<<< HEAD
-        "Programming Language :: Python :: 3.9",
-    ),
-    # entry_points={"console_scripts": ["cactvs_annotate_mol=rcsb.workflow.cactvsAnnotateMol:main"]},
-    #  The following is somewhat flakey --
-    # dependency_links=[],
-    install_requires=packagesRequired,
-=======
         "Programming Language :: Python :: 3.8",
     ],
     # entry_points={"console_scripts": ["cactvs_annotate_mol=rcsb.workflow.cactvsAnnotateMol:main"]},
     #  The following is somewhat flakey --
     # dependency_links=[],
     install_requires=packagesRequired[1:],
->>>>>>> af041468
     packages=find_packages(exclude=["rcsb.mock-data", "rcsb.workflow.tests", "rcsb.workflow.tests-*", "tests.*"]),
     package_data={
         # If any package contains *.md or *.rst ...  files, include them:
