--- conflicted
+++ resolved
@@ -6,10 +6,6 @@
 rcsb.utils.seqalign >= 0.31
 rcsb.utils.io >= 1.48
 rcsb.exdb >= 1.28  # v1.28 is when circular dependency was removed
-<<<<<<< HEAD
 rcsb.db >= 1.800
 requests
-mmcif
-=======
-rcsb.db >= 1.800
->>>>>>> cb9512e7
+mmcif