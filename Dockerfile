--- conflicted
+++ resolved
@@ -14,13 +14,9 @@
 # Install system dependencies
 RUN apt-get update \
     # Confirmed versions that work: build-essential=12.9 pkg-config=1.8.1-1 default-libmysqlclient-dev=1.1.0
-<<<<<<< HEAD
     && apt-get install -y --no-install-recommends build-essential=12.* pkg-config=1.8.* default-libmysqlclient-dev=1.1.* wget=1.21.* libcairo2=1.16.* git=1:2.* \
     # && apt-get install -y --no-install-recommends build-essential=12.9 pkg-config=1.8.1-1 default-libmysqlclient-dev=1.1.0 wget=1.21.3-1+deb12u1 libcairo2=1.16.0-7 git=1:2.34.1-1ubuntu1.10 \
     # && apt-get install -y --no-install-recommends build-essential=12.* pkg-config=1.8.* default-libmysqlclient-dev=1.1.* wget=1.21.* libcairo2=1.16.* \
-=======
-    && apt-get install -y --no-install-recommends build-essential=12.9 pkg-config=1.8.1-1 default-libmysqlclient-dev=1.1.0 wget=1.21.3-1+deb12u1 libcairo2=1.16.0-7 cmake=3.25.1-1 flex=2.6.4-8.2 bison=2:3.8.2+dfsg-1+b1 \
->>>>>>> 3cb6b7da
     && rm -rf /var/lib/apt/lists/*
 
 # Install mmseqs2
