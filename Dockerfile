# Dockerfile for building image with all ExDB CLI commands 
# and packages needed for running ETL workflow

# Use an official Python image as a base image
FROM python:3.10-slim-bookworm

# Set the working directory inside the container
WORKDIR /app
ENV PATH=$PATH:/root/.local/bin

# Copy requirements file
COPY ./requirements.txt /app/requirements.txt

# Install system dependencies
RUN apt-get update \
    # Confirmed versions that work: build-essential=12.9 pkg-config=1.8.1-1 default-libmysqlclient-dev=1.1.0
    && apt-get install -y --no-install-recommends build-essential=12.* pkg-config=1.8.* default-libmysqlclient-dev=1.1.* wget=1.21.* libcairo2=1.16.* git=1:2.* \
<<<<<<< HEAD
    # && apt-get install -y --no-install-recommends build-essential=12.9 pkg-config=1.8.1-1 default-libmysqlclient-dev=1.1.0 wget=1.21.3-1+deb12u1 libcairo2=1.16.0-7 git=1:2.34.1-1ubuntu1.10 \
    # && apt-get install -y --no-install-recommends build-essential=12.* pkg-config=1.8.* default-libmysqlclient-dev=1.1.* wget=1.21.* libcairo2=1.16.* \
=======
>>>>>>> 71149f8a
    && rm -rf /var/lib/apt/lists/*

# Install mmseqs2
ADD https://github.com/soedinglab/MMseqs2/releases/download/13-45111/mmseqs-linux-avx2.tar.gz /opt/
RUN mkdir -p /opt/mmseqs2 \
    && tar xzf /opt/mmseqs-linux-avx2.tar.gz -C /opt/mmseqs2 --strip-components=1 \
    && rm /opt/mmseqs-linux-avx2.tar.gz \
    && ln -s /opt/mmseqs2/bin/mmseqs /usr/local/bin/mmseqs

# Install the required Python packages
RUN pip install --no-cache-dir --upgrade "pip>=23.0.0" "setuptools>=40.8.0" "wheel>=0.43.0" \
    && pip install --no-cache-dir --user -r /app/requirements.txt \
    && pip install --no-cache-dir "pymongo>=4.10.1"

# Install node and molrender.js
RUN mkdir -p /opt/modules/node_modules
WORKDIR /opt/modules/node_modules
RUN apt-get -y install --no-install-recommends --reinstall tzdata=*
RUN apt-get update \
    && apt-get upgrade -y \
    && apt-get install --no-install-recommends -y nodejs=18.20.4+dfsg-1~deb12u1 libnode108=18.20.4+dfsg-1~deb12u1 npm=9.2.0~ds1-1 \
    libx11-dev=2:1.8.4-2+deb12u2 libxi-dev=2:1.8-1+b1 libxext-dev=2:1.3.4-1+b1 mesa-common-dev=22.3.6-1+deb12u1 \
    && npm i molrender@0.9.0 \
    && apt-get -yqq install --no-install-recommends libgl1-mesa-dev=22.3.6-1+deb12u1 xvfb=2:21.1.7-3+deb12u10 xauth=1:1.1.2-1 \
    && rm -rf /var/lib/apt/lists/*

# Install the local code
WORKDIR /app
COPY . /app/
RUN pip install --no-cache-dir . \
    && pip install --no-cache-dir git+https://github.com/rcsb/py-rcsb_db.git@ro-4643 \
    && pip install --no-cache-dir git+https://github.com/rcsb/py-rcsb_exdb.git@ro-4643 \
    && pip freeze<|MERGE_RESOLUTION|>--- conflicted
+++ resolved
@@ -15,11 +15,6 @@
 RUN apt-get update \
     # Confirmed versions that work: build-essential=12.9 pkg-config=1.8.1-1 default-libmysqlclient-dev=1.1.0
     && apt-get install -y --no-install-recommends build-essential=12.* pkg-config=1.8.* default-libmysqlclient-dev=1.1.* wget=1.21.* libcairo2=1.16.* git=1:2.* \
-<<<<<<< HEAD
-    # && apt-get install -y --no-install-recommends build-essential=12.9 pkg-config=1.8.1-1 default-libmysqlclient-dev=1.1.0 wget=1.21.3-1+deb12u1 libcairo2=1.16.0-7 git=1:2.34.1-1ubuntu1.10 \
-    # && apt-get install -y --no-install-recommends build-essential=12.* pkg-config=1.8.* default-libmysqlclient-dev=1.1.* wget=1.21.* libcairo2=1.16.* \
-=======
->>>>>>> 71149f8a
     && rm -rf /var/lib/apt/lists/*
 
 # Install mmseqs2
@@ -50,6 +45,5 @@
 WORKDIR /app
 COPY . /app/
 RUN pip install --no-cache-dir . \
-    && pip install --no-cache-dir git+https://github.com/rcsb/py-rcsb_db.git@ro-4643 \
-    && pip install --no-cache-dir git+https://github.com/rcsb/py-rcsb_exdb.git@ro-4643 \
+    && pip install --no-cache-dir git+https://github.com/rcsb/py-rcsb_utils_repository.git@dev-dwp \
     && pip freeze