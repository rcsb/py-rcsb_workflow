--- conflicted
+++ resolved
@@ -53,9 +53,5 @@
 14-Jul-2025 - V0.57 Update jpg gen to to log errors but fail at the end
 22-Jul-2025 - V0.58 Add flr dictionary to bcif module
 24-Jul-2025 - V0.59 Switch to lower-case for csm output bcif files
-<<<<<<< HEAD
-18-Aug-2025 - V0.60 Update tests and requirements to make use of updated rcsb.db and rcsb.exdb packages
-=======
  4-Sep-2025 - V0.60 Update requirements and docker file
-10-Sep-2025 - V0.61 Return without error in bcif task functions, update content prefixes
->>>>>>> 3cb6b7da
+10-Sep-2025 - V0.61 Return without error in bcif task functions, update content prefixes